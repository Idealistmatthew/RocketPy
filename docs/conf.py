--- conflicted
+++ resolved
@@ -23,11 +23,7 @@
 author = "Giovani Hdalgo Ceotto"
 
 # The full version, including alpha/beta/rc tags
-<<<<<<< HEAD
-release = "0.9.7"
-=======
 release = "0.9.8"
->>>>>>> 5ab68ff1
 
 
 # -- General configuration ---------------------------------------------------
@@ -73,10 +69,7 @@
 # relative to this directory. They are copied after the builtin static files,
 # so a file named "default.css" will overwrite the builtin "default.css".
 html_static_path = ["static"]
-<<<<<<< HEAD
-=======
 html_css_files = ["notebooks.css"]
->>>>>>> 5ab68ff1
 html_logo = "static/RocketPy_Logo_Black.svg"
 html_favicon = "static/favicon.ico"
 html_theme_options = {
